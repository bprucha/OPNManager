[package]
name = "OPNManager"
version = "3.1.2"
description = "Easily manage your OPNsense firewall from your phone."
authors = ["Steve Thacher"]
edition = "2021"

# See more keys and their definitions at https://doc.rust-lang.org/cargo/reference/manifest.html

[lib]
name = "OPNManager_lib"
crate-type = ["lib", "cdylib", "staticlib"]

[build-dependencies]
tauri-build = { version = "2.2.0", features = [] }

[dependencies]
tauri = { version = "2.5.1", features = ["devtools"] }
tauri-plugin-shell = "2.2.1"
serde = { version = "1.0.219", features = ["derive"] }
serde_json = "1.0.140"
rusqlite = { version = "0.35.0", features = ["bundled"] }
rand = "0.8.5"
argon2 = "0.5.3"
reqwest = { version = "0.12.15", features = ["json", "rustls-tls", "cookies"], default-features = false }
log = "0.4.27"
base64 = "0.22.1"
tauri-plugin-log = "2.4.0"
tokio = { version = "1.44.2", features = ["full"] }
chacha20poly1305 = "0.10.1"
sha2 = "0.10.9"
<<<<<<< HEAD
chrono = { version = "0.4.41", features = ["serde"] }
once_cell = "1.21.3"
=======
tauri-plugin-biometric = { git = "https://github.com/bprucha/plugins-workspace.git", branch = "android-keystore-biometric-encrypt-decrypt", package = "tauri-plugin-biometric" }
tauri-plugin-store = "2"
chrono = { version = "0.4.41", features = ["serde"] }
>>>>>>> 51cef19a
<|MERGE_RESOLUTION|>--- conflicted
+++ resolved
@@ -29,11 +29,7 @@
 tokio = { version = "1.44.2", features = ["full"] }
 chacha20poly1305 = "0.10.1"
 sha2 = "0.10.9"
-<<<<<<< HEAD
-chrono = { version = "0.4.41", features = ["serde"] }
-once_cell = "1.21.3"
-=======
 tauri-plugin-biometric = { git = "https://github.com/bprucha/plugins-workspace.git", branch = "android-keystore-biometric-encrypt-decrypt", package = "tauri-plugin-biometric" }
 tauri-plugin-store = "2"
 chrono = { version = "0.4.41", features = ["serde"] }
->>>>>>> 51cef19a
+once_cell = "1.21.3"